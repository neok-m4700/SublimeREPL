{
	// default_extend_env are used to augment any environment variables
	// that should be visible for all subprocess repls launched within
	// SublimeREPL. This is a very good place to add PATH extension
	// once "PATH": "{PATH}:/home/username/mylocalinstalls/bin" or whatever
	"default_extend_env": {},

	// Specify whether to move repls to a different Sublime Text group (frame)
	// immediately on opening. Setting this to true will simply move it to
	// the 'next' group from the one that was in focus when it was opened
	// (one down with row layout, one to the right with column and grid
	// layout). Alternatively, you can set this to the index of the group in
	// which you want all repls to be opened (index 0 being the top-left group).
	// Activating this option will NOT automatically change your layout/create
	// a new group if it isn't open.
	"open_repl_in_group": true,

	// Persistent history is stored per REPL external_id, it means that all python
	// REPLS will share history. If you wish you can disable history altogether
	"persistent_history_enabled": true,

	// By default SublimeREPL leaves REPL view open once the underlying subprocess
	// dies or closes connection. This is useful when the process dies for an unexpected
	// reason as it allows you to inspect it output. If you want. Setting this
	// to true will cause SublimreREPL to close view once the process died.
	"view_auto_close": false,

	// Some terminals output ascii color codes which are not currently supported
	// enable this option to filter them out.
	"filter_ascii_color_codes": true,

	// Where to look for python virtualenvs
	"python_virtualenv_paths": [
		"~/.virtualenvs",  // virtualenvwrapper
		"~/.venv"  // venv.bash https://github.com/wuub/venv
	],

	// Use arrows for history navigation instead of Alt+[P|N]/Ctrl+[P|N]
	"history_arrows": true,

	// standard sublime view settings that will be overwritten on each repl view
	// this has to be customized as a whole dictionary
	"repl_view_settings": {
		"translate_tabs_to_spaces": false,
		"auto_indent": false,
		"smart_indent": false,
		"indent_subsequent_lines": false,
		"detect_indentation": false,
		"auto_complete": true,
		"line_numbers": false,
		"gutter": false
	},

	// this settings exposes additional variables in repl config files, especially
	// those related to sublime projects that are not available through standard API
	// WARNING: this will switch your build system back to Automatic each time a REPL
	// is started so beware!
	"use_build_system_hack": false,

	// IP address used to setup autocomplete server in sublimerepl.
	// changing this is usefull when you want to exclude one address
	// from proxychains/tsocks routing
	"autocomplete_server_ip": "127.0.0.1",

<<<<<<< HEAD
=======
	// Mapping is used, when external_id of REPL does not match
	// source.[xxx] scope of syntax definition used to highlight
	// files from which text is being transfered. For example octave
	// repls use source.matlab syntax files and w/o this mapping text transfer
	// will not work
	"external_id_mapping": {
		"octave": "matlab"
	},

>>>>>>> a2b3e08d
	// If set to true, SublimeREPL will try to append evaluated code to repl
	// output before evaluation (e.g. Ctrl+, f)
	"show_transferred_text": false
}<|MERGE_RESOLUTION|>--- conflicted
+++ resolved
@@ -62,8 +62,6 @@
 	// from proxychains/tsocks routing
 	"autocomplete_server_ip": "127.0.0.1",
 
-<<<<<<< HEAD
-=======
 	// Mapping is used, when external_id of REPL does not match
 	// source.[xxx] scope of syntax definition used to highlight
 	// files from which text is being transfered. For example octave
@@ -73,7 +71,6 @@
 		"octave": "matlab"
 	},
 
->>>>>>> a2b3e08d
 	// If set to true, SublimeREPL will try to append evaluated code to repl
 	// output before evaluation (e.g. Ctrl+, f)
 	"show_transferred_text": false
